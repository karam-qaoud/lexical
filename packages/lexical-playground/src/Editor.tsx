--- conflicted
+++ resolved
@@ -94,10 +94,7 @@
         {isMaxLength && <MaxLengthPlugin maxLength={30} />}
         <AutoFocusPlugin />
         <ClearEditorPlugin />
-<<<<<<< HEAD
-=======
         <ComponentPickerPlugin />
->>>>>>> e500092b
         <MentionsPlugin />
         <EmojisPlugin />
         <HashtagPlugin />
@@ -162,17 +159,11 @@
         )}
         {isAutocomplete && <AutocompletePlugin />}
         <ActionsPlugin isRichText={isRichText} />
-<<<<<<< HEAD
       </div>
       {showTreeView && <TreeViewPlugin />}
       <div className="toc">
         {showTableOfContents && <TableOfContentsPlugin />}
       </div>
-=======
-      </div>
-      {showTreeView && <TreeViewPlugin />}
-      <div id="toc">{showTableOfContents && <TableOfContentsPlugin />}</div>
->>>>>>> e500092b
     </>
   );
 }