/**
 * Copyright (c) Meta Platforms, Inc. and affiliates.
 *
 * This source code is licensed under the MIT license found in the
 * LICENSE file in the root directory of this source tree.
 *
 */
import type {HeadingTagType} from '@lexical/rich-text';
import type {NodeKey} from 'lexical';

import '../ui/TableOfContentsStyle.css';

import {useLexicalComposerContext} from '@lexical/react/LexicalComposerContext';
import LexicalTableOfContents__EXPERIMENTAL from '@lexical/react/LexicalTableOfContents__EXPERIMENTAL';
import {useEffect, useRef, useState} from 'react';
import * as React from 'react';

function indent(tagName: HeadingTagType) {
  if (tagName === 'h2') {
    return 'heading2';
  } else if (tagName === 'h3') {
    return 'heading3';
  }
}

function TableOfContentsList({
  tableOfContents,
}: {
  tableOfContents: Array<[key: NodeKey, text: string, tag: HeadingTagType]>;
}): JSX.Element {
  const [selectedKey, setSelectedKey] = useState('');
  const selectedIndex = useRef(0);
  const [editor] = useLexicalComposerContext();

  function scrollToNode(key: NodeKey, currIndex: number) {
    editor.getEditorState().read(() => {
      const domElement = editor.getElementByKey(key);
      if (domElement !== null) {
        domElement.scrollIntoView();
        setSelectedKey(key);
        selectedIndex.current = currIndex;
      }
    });
  }
  function isHeadingAtTheTopOfThePage(element: HTMLElement): boolean {
    const elementYPosition = element?.getClientRects()[0].y;
    return elementYPosition > 0.26 && elementYPosition < 9;
  }
  function isHeadingAboveViewport(element: HTMLElement): boolean {
    const elementYPosition = element?.getClientRects()[0].y;
    return elementYPosition <= 0;
  }
  function isHeadingBelowTheTopOfThePage(element: HTMLElement): boolean {
    const elementYPosition = element?.getClientRects()[0].y;
    return elementYPosition > 9;
  }

<<<<<<< HEAD
  function scrollCallback() {
    if (tableOfContents.length !== 0) {
      let currentHeading = editor.getElementByKey(
        tableOfContents[selectedIndex.current][0],
      );
      if (currentHeading !== null) {
        if (isElementAboveViewport(currentHeading)) {
          //On natural scroll, user is scrolling down
          while (
            currentHeading !== null &&
            isElementAboveViewport(currentHeading) &&
            selectedIndex.current < tableOfContents.length - 1
          ) {
            const nextHeading = editor.getElementByKey(
              tableOfContents[++selectedIndex.current][0],
            );
            if (
              nextHeading !== null &&
              isElementBelowTheTopOfThePage(nextHeading)
            ) {
              break;
            } else {
              const nextHeadingKey = tableOfContents[selectedIndex.current][0];
              setSelectedKey(nextHeadingKey);
              currentHeading = nextHeading;
            }
          }
        } else if (isElementBelowTheTopOfThePage(currentHeading)) {
          //On natural scroll, user is scrolling up
          while (
            currentHeading !== null &&
            isElementBelowTheTopOfThePage(currentHeading) &&
            selectedIndex.current > 0
          ) {
            const prevHeading = editor.getElementByKey(
              tableOfContents[--selectedIndex.current][0],
            );
            const prevHeadingKey = tableOfContents[selectedIndex.current][0];
            setSelectedKey(prevHeadingKey);
            if (
              prevHeading !== null &&
              isElementBelowTheTopOfThePage(currentHeading) &&
              (isElementAboveViewport(prevHeading) ||
                isElementAtTheTopOfThePage(prevHeading))
            ) {
              break;
            } else {
              currentHeading = prevHeading;
=======
  useEffect(() => {
    function scrollCallback() {
      if (
        tableOfContents.length !== 0 &&
        selectedIndex.current < tableOfContents.length - 1
      ) {
        let currentHeading = editor.getElementByKey(
          tableOfContents[selectedIndex.current][0],
        );
        if (currentHeading !== null) {
          if (isHeadingBelowTheTopOfThePage(currentHeading)) {
            //On natural scroll, user is scrolling up
            while (
              currentHeading !== null &&
              isHeadingBelowTheTopOfThePage(currentHeading) &&
              selectedIndex.current > 0
            ) {
              const prevHeading = editor.getElementByKey(
                tableOfContents[selectedIndex.current - 1][0],
              );
              if (
                prevHeading !== null &&
                (isHeadingAboveViewport(prevHeading) ||
                  isHeadingBelowTheTopOfThePage(prevHeading))
              ) {
                selectedIndex.current--;
              }
              currentHeading = prevHeading;
            }
            const prevHeadingKey = tableOfContents[selectedIndex.current][0];
            setSelectedKey(prevHeadingKey);
          } else if (isHeadingAboveViewport(currentHeading)) {
            //On natural scroll, user is scrolling down
            while (
              currentHeading !== null &&
              isHeadingAboveViewport(currentHeading) &&
              selectedIndex.current < tableOfContents.length - 1
            ) {
              const nextHeading = editor.getElementByKey(
                tableOfContents[selectedIndex.current + 1][0],
              );
              if (
                nextHeading !== null &&
                (isHeadingAtTheTopOfThePage(nextHeading) ||
                  isHeadingAboveViewport(nextHeading))
              ) {
                selectedIndex.current++;
              }
              currentHeading = nextHeading;
>>>>>>> f0007f8c
            }
            const nextHeadingKey = tableOfContents[selectedIndex.current][0];
            setSelectedKey(nextHeadingKey);
          }
        }
      } else {
        selectedIndex.current = 0;
      }
    }
    let timerId: ReturnType<typeof setTimeout>;

    function debounceFunction(func: () => void, delay: number) {
      clearTimeout(timerId);
      timerId = setTimeout(func, delay);
    }

    function onScroll(): void {
      debounceFunction(scrollCallback, 10);
    }

    document.addEventListener('scroll', onScroll);
    return () => document.removeEventListener('scroll', onScroll);
  }, [tableOfContents, editor]);

  return (
    <ul className="table-of-contents">
      {tableOfContents.map(([key, text, tag], index) => (
        <div
          className={selectedKey === key ? 'selectedHeading' : 'heading'}
          key={key}
          onClick={() => scrollToNode(key, index)}
          role="button"
          tabIndex={0}>
          <div className={selectedKey === key ? 'circle' : 'bar'} />
          <li className={indent(tag)}>
            {('' + text).length > 27 ? text.substring(0, 27) + '...' : text}
          </li>
        </div>
      ))}
    </ul>
  );
}

export default function TableOfContentsPlugin() {
  return (
    <LexicalTableOfContents__EXPERIMENTAL>
      {(tableOfContents) => {
        return <TableOfContentsList tableOfContents={tableOfContents} />;
      }}
    </LexicalTableOfContents__EXPERIMENTAL>
  );
}<|MERGE_RESOLUTION|>--- conflicted
+++ resolved
@@ -55,67 +55,36 @@
     return elementYPosition > 9;
   }
 
-<<<<<<< HEAD
-  function scrollCallback() {
-    if (tableOfContents.length !== 0) {
-      let currentHeading = editor.getElementByKey(
-        tableOfContents[selectedIndex.current][0],
-      );
-      if (currentHeading !== null) {
-        if (isElementAboveViewport(currentHeading)) {
-          //On natural scroll, user is scrolling down
-          while (
-            currentHeading !== null &&
-            isElementAboveViewport(currentHeading) &&
-            selectedIndex.current < tableOfContents.length - 1
-          ) {
-            const nextHeading = editor.getElementByKey(
-              tableOfContents[++selectedIndex.current][0],
-            );
-            if (
-              nextHeading !== null &&
-              isElementBelowTheTopOfThePage(nextHeading)
-            ) {
-              break;
-            } else {
-              const nextHeadingKey = tableOfContents[selectedIndex.current][0];
-              setSelectedKey(nextHeadingKey);
-              currentHeading = nextHeading;
-            }
-          }
-        } else if (isElementBelowTheTopOfThePage(currentHeading)) {
-          //On natural scroll, user is scrolling up
-          while (
-            currentHeading !== null &&
-            isElementBelowTheTopOfThePage(currentHeading) &&
-            selectedIndex.current > 0
-          ) {
-            const prevHeading = editor.getElementByKey(
-              tableOfContents[--selectedIndex.current][0],
-            );
-            const prevHeadingKey = tableOfContents[selectedIndex.current][0];
-            setSelectedKey(prevHeadingKey);
-            if (
-              prevHeading !== null &&
-              isElementBelowTheTopOfThePage(currentHeading) &&
-              (isElementAboveViewport(prevHeading) ||
-                isElementAtTheTopOfThePage(prevHeading))
-            ) {
-              break;
-            } else {
-              currentHeading = prevHeading;
-=======
   useEffect(() => {
     function scrollCallback() {
-      if (
-        tableOfContents.length !== 0 &&
-        selectedIndex.current < tableOfContents.length - 1
-      ) {
+      if (tableOfContents.length !== 0) {
         let currentHeading = editor.getElementByKey(
           tableOfContents[selectedIndex.current][0],
         );
         if (currentHeading !== null) {
-          if (isHeadingBelowTheTopOfThePage(currentHeading)) {
+          if (isHeadingAboveViewport(currentHeading)) {
+            //On natural scroll, user is scrolling down
+            while (
+              currentHeading !== null &&
+              isHeadingAboveViewport(currentHeading) &&
+              selectedIndex.current < tableOfContents.length - 1
+            ) {
+              const nextHeading = editor.getElementByKey(
+                tableOfContents[++selectedIndex.current][0],
+              );
+              if (
+                nextHeading !== null &&
+                isHeadingBelowTheTopOfThePage(nextHeading)
+              ) {
+                break;
+              } else {
+                const nextHeadingKey =
+                  tableOfContents[selectedIndex.current][0];
+                setSelectedKey(nextHeadingKey);
+                currentHeading = nextHeading;
+              }
+            }
+          } else if (isHeadingBelowTheTopOfThePage(currentHeading)) {
             //On natural scroll, user is scrolling up
             while (
               currentHeading !== null &&
@@ -123,45 +92,23 @@
               selectedIndex.current > 0
             ) {
               const prevHeading = editor.getElementByKey(
-                tableOfContents[selectedIndex.current - 1][0],
+                tableOfContents[--selectedIndex.current][0],
               );
+              const prevHeadingKey = tableOfContents[selectedIndex.current][0];
+              setSelectedKey(prevHeadingKey);
               if (
                 prevHeading !== null &&
+                isHeadingBelowTheTopOfThePage(currentHeading) &&
                 (isHeadingAboveViewport(prevHeading) ||
-                  isHeadingBelowTheTopOfThePage(prevHeading))
+                  isHeadingAtTheTopOfThePage(prevHeading))
               ) {
-                selectedIndex.current--;
+                break;
+              } else {
+                currentHeading = prevHeading;
               }
-              currentHeading = prevHeading;
             }
-            const prevHeadingKey = tableOfContents[selectedIndex.current][0];
-            setSelectedKey(prevHeadingKey);
-          } else if (isHeadingAboveViewport(currentHeading)) {
-            //On natural scroll, user is scrolling down
-            while (
-              currentHeading !== null &&
-              isHeadingAboveViewport(currentHeading) &&
-              selectedIndex.current < tableOfContents.length - 1
-            ) {
-              const nextHeading = editor.getElementByKey(
-                tableOfContents[selectedIndex.current + 1][0],
-              );
-              if (
-                nextHeading !== null &&
-                (isHeadingAtTheTopOfThePage(nextHeading) ||
-                  isHeadingAboveViewport(nextHeading))
-              ) {
-                selectedIndex.current++;
-              }
-              currentHeading = nextHeading;
->>>>>>> f0007f8c
-            }
-            const nextHeadingKey = tableOfContents[selectedIndex.current][0];
-            setSelectedKey(nextHeadingKey);
           }
         }
-      } else {
-        selectedIndex.current = 0;
       }
     }
     let timerId: ReturnType<typeof setTimeout>;
